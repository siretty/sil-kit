// Copyright (c) Vector Informatik GmbH. All rights reserved.

#pragma once

#include <chrono>
#include <memory>
#include <string>
#include <functional>

#include "EndpointAddress.hpp"

#include "ib/mw/fwd_decl.hpp"
#include "ib/sim/fwd_decl.hpp"

namespace spdlog {
namespace details {
    struct log_msg;
}
    class logger;
}

namespace ib {
namespace mw {

/*! \brief Communication interface to be used by IB participants
 *
 */
class IComAdapter
{
public:
    virtual ~IComAdapter() = default;

    /* Methods Create*Controller() create controllers at this IB participant.
     *
     * Controllers provide an easy interface to interact with a simulated bus. They
     * act as a proxy to the controller implementation in a Network Simulator connected
     * to the Integration Bus.
     *
     * Each Create*Controller() method creates a proxy instance, sets up all
     * necessary data structures and establishes the connection according to the
     * underlying middleware.
     */

     //! \brief Create a CAN controller at this IB participant.
    virtual auto CreateCanController(const std::string& canonicalName) -> sim::can::ICanController* = 0;
    //! \brief Create an Ethernet controller at this IB participant.
    virtual auto CreateEthController(const std::string& canonicalName) -> sim::eth::IEthController* = 0;
    //! \brief Create an Ethernet controller at this IB participant.
    virtual auto CreateFlexrayController(const std::string& canonicalName) -> sim::fr::IFrController* = 0;
    //! \brief Create a LIN controller at this IB participant.
    virtual auto CreateLinController(const std::string& canonicalName) -> sim::lin::ILinController* = 0;

    //! \brief Create an analog input port at this IB participant.
    virtual auto CreateAnalogIn(const std::string& canonicalName) -> sim::io::IAnalogInPort* = 0;
    //! \brief Create an digital input port at this IB participant.
    virtual auto CreateDigitalIn(const std::string& canonicalName) -> sim::io::IDigitalInPort* = 0;
    //! \brief Create a PWM input port at this IB participant.
    virtual auto CreatePwmIn(const std::string& canonicalName) -> sim::io::IPwmInPort* = 0;
    //! \brief Create a pattern input port at this IB participant.
    virtual auto CreatePatternIn(const std::string& canonicalName) -> sim::io::IPatternInPort* = 0;

    //! \brief Create an analog output port at this IB participant.
    virtual auto CreateAnalogOut(const std::string& canonicalName) -> sim::io::IAnalogOutPort* = 0;
    //! \brief Create a digital output port at this IB participant.
    virtual auto CreateDigitalOut(const std::string& canonicalName) -> sim::io::IDigitalOutPort* = 0;
    //! \brief Create a PWM output port at this IB participant.
    virtual auto CreatePwmOut(const std::string& canonicalName) -> sim::io::IPwmOutPort* = 0;
    //! \brief Create a pattern output port at this IB participant.
    virtual auto CreatePatternOut(const std::string& canonicalName) -> sim::io::IPatternOutPort* = 0;

    virtual auto CreateGenericPublisher(const std::string& canonicalName) -> sim::generic::IGenericPublisher* = 0;
    virtual auto CreateGenericSubscriber(const std::string& canonicalName) -> sim::generic::IGenericSubscriber* = 0;

    virtual auto GetSyncMaster() -> sync::ISyncMaster* = 0;
    virtual auto GetParticipantController() -> sync::IParticipantController* = 0;
    virtual auto GetSystemMonitor() -> sync::ISystemMonitor* = 0;
    virtual auto GetSystemController() -> sync::ISystemController* = 0;
    virtual auto GetLogger() -> std::shared_ptr<spdlog::logger>& = 0;

    virtual void RegisterCanSimulator(sim::can::IIbToCanSimulator* busSim) = 0;
    virtual void RegisterEthSimulator(sim::eth::IIbToEthSimulator* busSim) = 0;
    virtual void RegisterFlexraySimulator(sim::fr::IIbToFrBusSimulator* busSim) = 0;
    virtual void RegisterLinSimulator(sim::lin::IIbToLinSimulator* busSim) = 0;

    virtual void SendIbMessage(EndpointAddress from, const sim::can::CanMessage& msg) = 0;
    virtual void SendIbMessage(EndpointAddress from, sim::can::CanMessage&& msg) = 0;
    virtual void SendIbMessage(EndpointAddress from, const sim::can::CanTransmitAcknowledge& msg) = 0;
    virtual void SendIbMessage(EndpointAddress from, const sim::can::CanControllerStatus& msg) = 0;
    virtual void SendIbMessage(EndpointAddress from, const sim::can::CanConfigureBaudrate& msg) = 0;
    virtual void SendIbMessage(EndpointAddress from, const sim::can::CanSetControllerMode& msg) = 0;

    virtual void SendIbMessage(EndpointAddress from, const sim::eth::EthMessage& msg) = 0;
    virtual void SendIbMessage(EndpointAddress from, sim::eth::EthMessage&& msg) = 0;
    virtual void SendIbMessage(EndpointAddress from, const sim::eth::EthTransmitAcknowledge& msg) = 0;
    virtual void SendIbMessage(EndpointAddress from, const sim::eth::EthStatus& msg) = 0;
    virtual void SendIbMessage(EndpointAddress from, const sim::eth::EthSetMode& msg) = 0;

    virtual void SendIbMessage(EndpointAddress from, const sim::fr::FrMessage& msg) = 0;
    virtual void SendIbMessage(EndpointAddress from, sim::fr::FrMessage&& msg) = 0;
    virtual void SendIbMessage(EndpointAddress from, const sim::fr::FrMessageAck& msg) = 0;
    virtual void SendIbMessage(EndpointAddress from, sim::fr::FrMessageAck&& msg) = 0;
    virtual void SendIbMessage(EndpointAddress from, const sim::fr::FrSymbol& msg) = 0;
    virtual void SendIbMessage(EndpointAddress from, const sim::fr::FrSymbolAck& msg) = 0;
    virtual void SendIbMessage(EndpointAddress from, const sim::fr::CycleStart& msg) = 0;
    virtual void SendIbMessage(EndpointAddress from, const sim::fr::HostCommand& msg) = 0;
    virtual void SendIbMessage(EndpointAddress from, const sim::fr::ControllerConfig& msg) = 0;
    virtual void SendIbMessage(EndpointAddress from, const sim::fr::TxBufferConfigUpdate& msg) = 0;
    virtual void SendIbMessage(EndpointAddress from, const sim::fr::TxBufferUpdate& msg) = 0;
    virtual void SendIbMessage(EndpointAddress from, const sim::fr::ControllerStatus& msg) = 0;

    virtual void SendIbMessage(EndpointAddress from, const sim::lin::LinMessage& msg) = 0;
    virtual void SendIbMessage(EndpointAddress from, const sim::lin::RxRequest& msg) = 0;
    virtual void SendIbMessage(EndpointAddress from, const sim::lin::TxAcknowledge& msg) = 0;
    virtual void SendIbMessage(EndpointAddress from, const sim::lin::WakeupRequest& msg) = 0;
    virtual void SendIbMessage(EndpointAddress from, const sim::lin::ControllerConfig& msg) = 0;
    virtual void SendIbMessage(EndpointAddress from, const sim::lin::SlaveConfiguration& msg) = 0;
    virtual void SendIbMessage(EndpointAddress from, const sim::lin::SlaveResponse& msg) = 0;

    virtual void SendIbMessage(EndpointAddress from, const sim::io::AnalogIoMessage& msg) = 0;
    virtual void SendIbMessage(EndpointAddress from, const sim::io::DigitalIoMessage& msg) = 0;
    virtual void SendIbMessage(EndpointAddress from, const sim::io::PatternIoMessage& msg) = 0;
    virtual void SendIbMessage(EndpointAddress from, sim::io::PatternIoMessage&& msg) = 0;
    virtual void SendIbMessage(EndpointAddress from, const sim::io::PwmIoMessage& msg) = 0;

    virtual void SendIbMessage(EndpointAddress from, const sim::generic::GenericMessage& msg) = 0;
    virtual void SendIbMessage(EndpointAddress from, sim::generic::GenericMessage&& msg) = 0;

    virtual void SendIbMessage(EndpointAddress from, const sync::Tick& msg) = 0;
    virtual void SendIbMessage(EndpointAddress from, const sync::TickDone& msg) = 0;
    virtual void SendIbMessage(EndpointAddress from, const sync::QuantumRequest& msg) = 0;
    virtual void SendIbMessage(EndpointAddress from, const sync::QuantumGrant& msg) = 0;
    virtual void SendIbMessage(EndpointAddress from, const sync::ParticipantStatus& msg) = 0;
    virtual void SendIbMessage(EndpointAddress from, const sync::ParticipantCommand& msg) = 0;
    virtual void SendIbMessage(EndpointAddress from, const sync::SystemCommand& msg) = 0;

    virtual void SendIbMessage(EndpointAddress from, const logging::LogMsg& msg) = 0;
    virtual void SendIbMessage(EndpointAddress from, logging::LogMsg&& msg) = 0;
<<<<<<< HEAD
=======
    
    virtual void WaitForMessageDelivery() = 0;
>>>>>>> 9e8b2465

    virtual void OnAllMessagesDelivered(std::function<void(void)> callback) = 0;
    virtual void RegisterNewPeerCallback(std::function<void()> callback) = 0;
    virtual void FlushSendBuffers() = 0;
};

} // mw
} // namespace ib<|MERGE_RESOLUTION|>--- conflicted
+++ resolved
@@ -135,11 +135,6 @@
 
     virtual void SendIbMessage(EndpointAddress from, const logging::LogMsg& msg) = 0;
     virtual void SendIbMessage(EndpointAddress from, logging::LogMsg&& msg) = 0;
-<<<<<<< HEAD
-=======
-    
-    virtual void WaitForMessageDelivery() = 0;
->>>>>>> 9e8b2465
 
     virtual void OnAllMessagesDelivered(std::function<void(void)> callback) = 0;
     virtual void RegisterNewPeerCallback(std::function<void()> callback) = 0;
