--- conflicted
+++ resolved
@@ -51,29 +51,15 @@
 template <class IbConnectionT>
 ComAdapter<IbConnectionT>::ComAdapter(cfg::Config config, const std::string& participantName)
     : _config{std::move(config)}
-<<<<<<< HEAD
-    , _participant{&get_by_name(_config.simulationSetup.participants, participantName)}
-    , _participantName{participantName}
-    , _participantId{_participant->id}
-    , _logger{spdlog::create<spdlog::sinks::null_sink_st>(_participantName)}
-    , _ibConnection{_config, participantName, _participantId}
-{
-    // we immediately drop the logger from the spdlog registry, because this cannot be controlled
-    // by a user of the IntegrationBus.dll(!), which can have strange side effects, e.g., a stale
-    // but logger even after the ComAdapter was destroyed. A user of the IntegrationBus.dll can
-    // easily add the Logger to the global registry again so that it is under his control.
-    spdlog::drop(_participantName);
-=======
-    , _participant{GetParticipantByName(_config, participantName)}
+    , _participant{GetParticipantByName(_config, participantName)} // throws if participantName is not found in _config
     , _participantName{participantName}
     , _participantId{_participant.id}
-    , _ibConnection(_config, participantName) // throws if participantName is not found
+    , _ibConnection{_config, participantName, _participantId}
 {
     // NB: do not create the _logger in the initializer list. If participantName is empty,
     //  this will cause a fairly unintuitive exception in spdlog.
     _logger = spdlog::create<spdlog::sinks::null_sink_st>(_participantName);
     spdlog::set_default_logger(_logger);
->>>>>>> 6e4425cf
 }
 
 template <class IbConnectionT>
@@ -271,12 +257,8 @@
     auto* controller = GetController<sync::ParticipantController>(1024);
     if (!controller)
     {
-<<<<<<< HEAD
-        controller = CreateController<sync::ParticipantController>(1024, "default", _config.simulationSetup, *_participant);
+        controller = CreateController<sync::ParticipantController>(1024, "default", _config.simulationSetup, _participant);
         RegisterNewPeerCallback([controller]() { controller->RefreshStatus(); });
-=======
-        controller = CreateController<sync::ParticipantController>(1024, "default", _participant, _config.simulationSetup.timeSync);
->>>>>>> 6e4425cf
     }
     return controller;
 }
