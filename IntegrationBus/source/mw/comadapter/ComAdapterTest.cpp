--- conflicted
+++ resolved
@@ -16,26 +16,6 @@
 using namespace ib::mw;
 using namespace ib::cfg;
 
-<<<<<<< HEAD
-struct MockIbConnection
-{
-    MockIbConnection(Config /*config*/, std::string /*participantName*/, ParticipantId /*participantId*/) {};
-
-    void joinDomain(uint32_t /*domainId*/) {};
-
-    template<class IbServiceT>
-    inline void RegisterIbService(const std::string& /*topicName*/, EndpointId /*endpointId*/, IbServiceT* /*receiver*/) {};
-
-    template<typename IbMessageT>
-    void SendIbMessageImpl(EndpointAddress /*from*/, IbMessageT&& /*msg*/) {};
-
-    void OnAllMessagesDelivered(std::function<void()> /*callback*/) {};
-    void FlushSendBuffers() {};
-    void RegisterNewPeerCallback(std::function<void()> /*callback*/) {};
-};
-
-=======
->>>>>>> 9e8b2465
 class ComAdapterTest : public testing::Test
 {
 protected:
